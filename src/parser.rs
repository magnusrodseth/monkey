--- conflicted
+++ resolved
@@ -585,28 +585,6 @@
         Some(Expression::Literal(Literal::Hash(pairs)))
     }
 
-<<<<<<< HEAD
-    fn parse_while_expression(&mut self) -> Option<Expression> {
-        if !self.peek_and_expect(Token::LeftParenthesis) {
-            return None;
-        }
-
-        let condition = match self.parse_expression(Precedence::Lowest) {
-            Some(condition) => condition,
-            None => return None,
-        };
-
-        if !self.peek_and_expect(Token::LeftBrace) {
-            return None;
-        }
-
-        let body = self.parse_block_statement();
-
-        Some(Expression::While {
-            condition: Box::new(condition),
-            consequence: body,
-        })
-=======
     fn parse_assign_expression(&mut self, expression: Expression) -> Option<Expression> {
         self.next_token();
 
@@ -627,7 +605,28 @@
             }),
             _ => None,
         }
->>>>>>> e553a4c8
+    }
+
+    fn parse_while_expression(&mut self) -> Option<Expression> {
+        if !self.peek_and_expect(Token::LeftParenthesis) {
+            return None;
+        }
+
+        let condition = match self.parse_expression(Precedence::Lowest) {
+            Some(condition) => condition,
+            None => return None,
+        };
+
+        if !self.peek_and_expect(Token::LeftBrace) {
+            return None;
+        }
+
+        let body = self.parse_block_statement();
+
+        Some(Expression::While {
+            condition: Box::new(condition),
+            consequence: body,
+        })
     }
 }
 
@@ -1416,22 +1415,81 @@
     }
 
     #[test]
-<<<<<<< HEAD
+    fn parse_assign_expression() {
+        struct Test {
+            input: &'static str,
+            expected: Statement,
+        }
+
+        let tests = vec![
+            Test {
+                input: "x = 5;",
+                expected: Statement::Expression(Expression::Assign {
+                    identifier: Identifier("x".to_string()),
+                    value: Box::new(Expression::Literal(Literal::Integer(5))),
+                }),
+            },
+            Test {
+                input: "x = 5 + 5;",
+                expected: Statement::Expression(Expression::Assign {
+                    identifier: Identifier("x".to_string()),
+                    value: Box::new(Expression::Infix {
+                        left: Box::new(Expression::Literal(Literal::Integer(5))),
+                        operator: Infix::Plus,
+                        right: Box::new(Expression::Literal(Literal::Integer(5))),
+                    }),
+                }),
+            },
+            Test {
+                input: "x = 5 - 5;",
+                expected: Statement::Expression(Expression::Assign {
+                    identifier: Identifier("x".to_string()),
+                    value: Box::new(Expression::Infix {
+                        left: Box::new(Expression::Literal(Literal::Integer(5))),
+                        operator: Infix::Minus,
+                        right: Box::new(Expression::Literal(Literal::Integer(5))),
+                    }),
+                }),
+            },
+            Test {
+                input: "x = y;",
+                expected: Statement::Expression(Expression::Assign {
+                    identifier: Identifier("x".to_string()),
+                    value: Box::new(Expression::Identifier(Identifier("y".to_string()))),
+                }),
+            },
+        ];
+
+        for test in tests {
+            let lexer = Lexer::new(test.input.into());
+            let mut parser = Parser::new(lexer);
+            let program = parser.parse();
+
+            print_parser_errors!(parser.errors());
+
+            match program {
+                Err(_) => {
+                    panic!("Parser error");
+                }
+                Ok(program) => {
+                    assert_eq!(program.statements.len(), 1);
+                    let statement = program.statements.first().unwrap();
+
+                    assert_eq!(test.expected, *statement);
+                }
+            }
+        }
+    }
+
+    #[test]
     fn parse_while() {
         struct Test {
             input: &'static str,
             expected: Expression,
-=======
-    fn parse_assign_expression() {
-        struct Test {
-            input: &'static str,
-            expected: Statement,
->>>>>>> e553a4c8
         }
 
         let tests = vec![
             Test {
-<<<<<<< HEAD
                 input: "while (x < 10) { let y = 2; }",
                 expected: Expression::While {
                     condition: Box::new(Expression::Infix {
@@ -1487,42 +1545,6 @@
                         ],
                     },
                 },
-=======
-                input: "x = 5;",
-                expected: Statement::Expression(Expression::Assign {
-                    identifier: Identifier("x".to_string()),
-                    value: Box::new(Expression::Literal(Literal::Integer(5))),
-                }),
-            },
-            Test {
-                input: "x = 5 + 5;",
-                expected: Statement::Expression(Expression::Assign {
-                    identifier: Identifier("x".to_string()),
-                    value: Box::new(Expression::Infix {
-                        left: Box::new(Expression::Literal(Literal::Integer(5))),
-                        operator: Infix::Plus,
-                        right: Box::new(Expression::Literal(Literal::Integer(5))),
-                    }),
-                }),
-            },
-            Test {
-                input: "x = 5 - 5;",
-                expected: Statement::Expression(Expression::Assign {
-                    identifier: Identifier("x".to_string()),
-                    value: Box::new(Expression::Infix {
-                        left: Box::new(Expression::Literal(Literal::Integer(5))),
-                        operator: Infix::Minus,
-                        right: Box::new(Expression::Literal(Literal::Integer(5))),
-                    }),
-                }),
-            },
-            Test {
-                input: "x = y;",
-                expected: Statement::Expression(Expression::Assign {
-                    identifier: Identifier("x".to_string()),
-                    value: Box::new(Expression::Identifier(Identifier("y".to_string()))),
-                }),
->>>>>>> e553a4c8
             },
         ];
 
@@ -1538,17 +1560,10 @@
                     panic!("Parser error");
                 }
                 Ok(program) => {
-<<<<<<< HEAD
                     pretty_assertions::assert_eq!(program.statements.len(), 1);
                     let statement = program.statements.first().unwrap();
 
                     pretty_assertions::assert_eq!(Statement::Expression(test.expected), *statement);
-=======
-                    assert_eq!(program.statements.len(), 1);
-                    let statement = program.statements.first().unwrap();
-
-                    assert_eq!(test.expected, *statement);
->>>>>>> e553a4c8
                 }
             }
         }
